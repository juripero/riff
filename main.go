/*
 * Copyright 2018 The original author or authors
 *
 * Licensed under the Apache License, Version 2.0 (the "License");
 * you may not use this file except in compliance with the License.
 * You may obtain a copy of the License at
 *
 *     http://www.apache.org/licenses/LICENSE-2.0
 *
 * Unless required by applicable law or agreed to in writing, software
 * distributed under the License is distributed on an "AS IS" BASIS,
 * WITHOUT WARRANTIES OR CONDITIONS OF ANY KIND, either express or implied.
 * See the License for the specific language governing permissions and
 * limitations under the License.
 */

package main

import (
	"fmt"
	"os"

	"github.com/projectriff/riff/pkg/core"

	"github.com/projectriff/riff/cmd/commands"
)

var (
	// TODO update to a release version before releasing riff
<<<<<<< HEAD
	builderVersion  = "0.2.0-snapshot-ci-f2315fde2cae"
=======
	builderVersion  = "0.2.0-snapshot-ci-8ee79f9144fc"
>>>>>>> bb3fac33
	builder         = fmt.Sprintf("projectriff/builder:%s", builderVersion)
	defaultRunImage = "packs/run:v3alpha2"

	manifests = map[string]*core.Manifest{
		// validated, compatible versions of Knative
		"stable": {
			ManifestVersion: "0.1",
			Istio: []string{
				"https://storage.googleapis.com/knative-releases/serving/previous/v0.2.3/istio.yaml",
			},
			Knative: []string{
				"https://storage.googleapis.com/knative-releases/build/previous/v0.2.0/release.yaml",
				"https://storage.googleapis.com/knative-releases/serving/previous/v0.2.3/serving.yaml",
				"https://storage.googleapis.com/knative-releases/eventing/previous/v0.2.1/eventing.yaml",
				"https://storage.googleapis.com/knative-releases/eventing/previous/v0.2.1/in-memory-channel.yaml",
				fmt.Sprintf("https://storage.googleapis.com/projectriff/riff-buildtemplate/riff-cnb-clusterbuildtemplate-%s.yaml", builderVersion),
			},
			Namespace: []string{
<<<<<<< HEAD
				fmt.Sprintf("https://storage.googleapis.com/projectriff/riff-buildtemplate/riff-cnb-buildtemplate-%s.yaml", builderVersion),
=======
				fmt.Sprintf("https://storage.googleapis.com/projectriff/riff-buildtemplate/riff-cnb-cache-%s.yaml", builderVersion),
>>>>>>> bb3fac33
			},
		},
		// most recent release of Knative. This manifest is not tested
		"latest": {
			ManifestVersion: "0.1",
			Istio: []string{
				"https://storage.googleapis.com/knative-releases/serving/latest/istio.yaml",
			},
			Knative: []string{
				"https://storage.googleapis.com/knative-releases/build/latest/release.yaml",
				"https://storage.googleapis.com/knative-releases/serving/latest/serving.yaml",
				"https://storage.googleapis.com/knative-releases/eventing/latest/eventing.yaml",
				"https://storage.googleapis.com/knative-releases/eventing/latest/in-memory-channel.yaml",
				"https://storage.googleapis.com/projectriff/riff-buildtemplate/riff-cnb-clusterbuildtemplate.yaml",
			},
			Namespace: []string{
				"https://storage.googleapis.com/projectriff/riff-buildtemplate/riff-cnb-cache.yaml",
			},
		},
		// most recent build of Knative from master. This manifest is not tested
		"nightly": {
			ManifestVersion: "0.1",
			Istio: []string{
				"https://storage.googleapis.com/knative-nightly/serving/latest/istio.yaml",
			},
			Knative: []string{
				"https://storage.googleapis.com/knative-nightly/build/latest/release.yaml",
				"https://storage.googleapis.com/knative-nightly/serving/latest/serving.yaml",
				"https://storage.googleapis.com/knative-nightly/eventing/latest/eventing.yaml",
				"https://storage.googleapis.com/knative-nightly/eventing/latest/in-memory-channel.yaml",
				"https://storage.googleapis.com/projectriff/riff-buildtemplate/riff-cnb-clusterbuildtemplate.yaml",
			},
			Namespace: []string{
				"https://storage.googleapis.com/projectriff/riff-buildtemplate/riff-cnb-cache.yaml",
			},
		},
	}
)

func main() {

	root := commands.CreateAndWireRootCommand(manifests, builder, defaultRunImage)

	sub, err := root.ExecuteC()
	if err != nil {
		if !sub.SilenceUsage { // May have been switched to true once we're past PreRunE()
			sub.Help()
		}
		fmt.Fprintf(os.Stderr, "\nError: %v\n", err)
		os.Exit(1)
	}
}<|MERGE_RESOLUTION|>--- conflicted
+++ resolved
@@ -27,11 +27,7 @@
 
 var (
 	// TODO update to a release version before releasing riff
-<<<<<<< HEAD
-	builderVersion  = "0.2.0-snapshot-ci-f2315fde2cae"
-=======
 	builderVersion  = "0.2.0-snapshot-ci-8ee79f9144fc"
->>>>>>> bb3fac33
 	builder         = fmt.Sprintf("projectriff/builder:%s", builderVersion)
 	defaultRunImage = "packs/run:v3alpha2"
 
@@ -50,11 +46,7 @@
 				fmt.Sprintf("https://storage.googleapis.com/projectriff/riff-buildtemplate/riff-cnb-clusterbuildtemplate-%s.yaml", builderVersion),
 			},
 			Namespace: []string{
-<<<<<<< HEAD
-				fmt.Sprintf("https://storage.googleapis.com/projectriff/riff-buildtemplate/riff-cnb-buildtemplate-%s.yaml", builderVersion),
-=======
 				fmt.Sprintf("https://storage.googleapis.com/projectriff/riff-buildtemplate/riff-cnb-cache-%s.yaml", builderVersion),
->>>>>>> bb3fac33
 			},
 		},
 		// most recent release of Knative. This manifest is not tested
